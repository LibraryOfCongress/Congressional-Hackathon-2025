--- conflicted
+++ resolved
@@ -1885,16 +1885,14 @@
     resolution: {integrity: sha512-WUj2qlxaQtO4g6Pq5c29GTcWGDyd8itL8zTlipgECz3JesAiiOKotd8JU6otB3PACgG6xkJUyVhboMS+bje/jA==}
     engines: {node: '>=6'}
 
-<<<<<<< HEAD
   escape-string-regexp@5.0.0:
     resolution: {integrity: sha512-/veY75JbMK4j1yjvuUxuVsiS/hr/4iHs9FTT6cgTexxdE0Ly/glccBAkloH/DofkjRbZU3bnoj38mOmhkZ0lHw==}
     engines: {node: '>=12'}
-=======
+
   esprima@4.0.1:
     resolution: {integrity: sha512-eGuFFw7Upda+g4p+QHvnW0RyTX/SVeJBDM/gCtMARO0cLuT2HcEKnTPvhjV6aGeqrCB/sbNop0Kszm0jsaWU4A==}
     engines: {node: '>=4'}
     hasBin: true
->>>>>>> 498b391d
 
   estree-util-is-identifier-name@3.0.0:
     resolution: {integrity: sha512-hFtqIDZTIUZ9BXLb8y4pYGyk6+wekIivNVTcmvk8NoOh+VeRn5y6cEHzbURrWbfp1fIqdVipilzj+lfaadNZmg==}
@@ -1902,13 +1900,10 @@
   eventemitter3@4.0.7:
     resolution: {integrity: sha512-8guHBZCwKnFhYdHr2ysuRWErTwhoN2X8XELRlrRwpmfeY2jjuUN4taQMsULKUVo1K4DvZl+0pgfyoysHxvmvEw==}
 
-<<<<<<< HEAD
-=======
   extend-shallow@2.0.1:
     resolution: {integrity: sha512-zCnTtlxNoAiDc3gqY2aYAWFx7XWWiasuF2K8Me5WbN8otHKTUKBwjPtNpRs/rbUZm7KxWAaNj7P1a/p52GbVug==}
     engines: {node: '>=0.10.0'}
 
->>>>>>> 498b391d
   extend@3.0.2:
     resolution: {integrity: sha512-fjquC59cD7CyW6urNXK0FBufkZcoiGG80wTuPujX590cB5Ttln20E2UB4S/WARVqhXffZl2LNgS+gQdPIIim/g==}
 
@@ -2021,13 +2016,10 @@
   is-decimal@2.0.1:
     resolution: {integrity: sha512-AAB9hiomQs5DXWcRB1rqsxGUstbRroFOPPVAomNk/3XHR5JyEZChOyTWe2oayKnsSsr/kcGqF+z6yuH6HHpN0A==}
 
-<<<<<<< HEAD
-=======
   is-extendable@0.1.1:
     resolution: {integrity: sha512-5BMULNob1vgFX6EjQw5izWDxrecWK9AM72rugNr0TFldMOi0fj6Jk+zeKIt0xGj4cEfQIJth4w3OKWOJ4f+AFw==}
     engines: {node: '>=0.10.0'}
 
->>>>>>> 498b391d
   is-hexadecimal@2.0.1:
     resolution: {integrity: sha512-DgZQp241c8oO6cA1SbTEWiXeoxV42vlcJxgH+B3hi1AiqqKruZR3ZGF8In3fj4+/y/7rHvlOZLZtgJ/4ttYGZg==}
 
@@ -2139,7 +2131,6 @@
     resolution: {integrity: sha512-/IXtbwEk5HTPyEwyKX6hGkYXxM9nbj64B+ilVJnC/R6B0pH5G4V3b0pVbL7DBj4tkhBAppbQUlf6F6Xl9LHu1g==}
     engines: {node: '>= 0.4'}
 
-<<<<<<< HEAD
   mdast-util-find-and-replace@3.0.2:
     resolution: {integrity: sha512-Tmd1Vg/m3Xz43afeNxDIhWRtFZgM2VLyaf4vSTYwudTyeuTneoL3qtWMA5jeLyz/O1vDJmmV4QuScFCA2tBPwg==}
 
@@ -2164,11 +2155,6 @@
   mdast-util-gfm@3.1.0:
     resolution: {integrity: sha512-0ulfdQOM3ysHhCJ1p06l0b0VKlhU0wuQs3thxZQagjcjPrlFRqY215uZGHHJan9GEAXd9MbfPjFJz+qMkVR6zQ==}
 
-=======
-  mdast-util-from-markdown@2.0.2:
-    resolution: {integrity: sha512-uZhTV/8NBuw0WHkPTrCqDOl0zVe1BIng5ZtHoDk49ME1qqcjYmmLmOf0gELgcRMxN4w2iuIeVso5/6QymSrgmA==}
-
->>>>>>> 498b391d
   mdast-util-mdx-expression@2.0.1:
     resolution: {integrity: sha512-J6f+9hUp+ldTZqKRSg7Vw5V6MqjATc+3E4gf3CFNcuZNWD8XdyI6zQ8GqH7f8169MM6P7hMBRDVGnn7oHB9kXQ==}
 
@@ -2193,7 +2179,6 @@
   micromark-core-commonmark@2.0.3:
     resolution: {integrity: sha512-RDBrHEMSxVFLg6xvnXmb1Ayr2WzLAWjeSATAoxwKYJV94TeNavgoIdA0a9ytzDSVzBy2YKFK+emCPOEibLeCrg==}
 
-<<<<<<< HEAD
   micromark-extension-gfm-autolink-literal@2.1.0:
     resolution: {integrity: sha512-oOg7knzhicgQ3t4QCjCWgTmfNhvQbDDnJeVu9v81r7NltNCVmhPy1fJRX27pISafdjL+SVc4d3l48Gb6pbRypw==}
 
@@ -2215,8 +2200,6 @@
   micromark-extension-gfm@3.0.0:
     resolution: {integrity: sha512-vsKArQsicm7t0z2GugkCKtZehqUm31oeGBV/KVSorWSy8ZlNAv7ytjFhvaryUiCUJYqs+NoE6AFhpQvBTM6Q4w==}
 
-=======
->>>>>>> 498b391d
   micromark-factory-destination@2.0.1:
     resolution: {integrity: sha512-Xe6rDdJlkmbFRExpTOmRj9N3MaWmbAgdpSrBQvCFqhezUn4AHqJHbaEnfbVYYiexVSs//tqOdY/DxhjdCiJnIA==}
 
@@ -2539,24 +2522,18 @@
       react: ^16.0.0 || ^17.0.0 || ^18.0.0 || ^19.0.0
       react-dom: ^16.0.0 || ^17.0.0 || ^18.0.0 || ^19.0.0
 
-<<<<<<< HEAD
   remark-gfm@4.0.1:
     resolution: {integrity: sha512-1quofZ2RQ9EWdeN34S79+KExV1764+wCUGop5CPL1WGdD0ocPpu91lzPGbwWMECpEpd42kJGQwzRfyov9j4yNg==}
 
-=======
->>>>>>> 498b391d
   remark-parse@11.0.0:
     resolution: {integrity: sha512-FCxlKLNGknS5ba/1lmpYijMUzX2esxW5xQqjWxw2eHFfS2MSdaHVINFmhjo+qN1WhZhNimq0dZATN9pH0IDrpA==}
 
   remark-rehype@11.1.2:
     resolution: {integrity: sha512-Dh7l57ianaEoIpzbp0PC9UKAdCSVklD8E5Rpw7ETfbTl3FqcOOgq5q2LVDhgGCkaBv7p24JXikPdvhhmHvKMsw==}
 
-<<<<<<< HEAD
   remark-stringify@11.0.0:
     resolution: {integrity: sha512-1OSmLd3awB/t8qdoEOMazZkNsfVTeY4fTsgzcQFdXNq8ToTN4ZGwrMnlda4K6smTFKD+GRV6O48i6Z4iKgPPpw==}
 
-=======
->>>>>>> 498b391d
   resolve-pkg-maps@1.0.0:
     resolution: {integrity: sha512-seS2Tj26TBVOC2NIc2rOe2y2ZO7efxITtLZcGSOnHHNOQ7CkiUBfw0Iw2ck6xkIhPwLhKNLS8BO+hEpngQlqzw==}
 
@@ -2600,13 +2577,10 @@
   stringify-entities@4.0.4:
     resolution: {integrity: sha512-IwfBptatlO+QCJUo19AqvrPNqlVMpW9YEL2LIVY+Rpv2qsjCGxaDLNRgeGsQWJhfItebuJhsGSLjaBbNSQ+ieg==}
 
-<<<<<<< HEAD
-=======
   strip-bom-string@1.0.0:
     resolution: {integrity: sha512-uCC2VHvQRYu+lMh4My/sFNmF2klFymLX1wHJeXnbEJERpV/ZsVuonzerjfrGpIGF7LBVa1O7i9kjiWvJiFck8g==}
     engines: {node: '>=0.10.0'}
 
->>>>>>> 498b391d
   style-to-js@1.1.17:
     resolution: {integrity: sha512-xQcBGDxJb6jjFCTzvQtfiPn6YvvP2O8U1MDIPNfJQlWMYfktPy+iGsHE7cssjs7y84d9fQaK4UF3RIJaAHSoYA==}
 
@@ -4050,11 +4024,7 @@
 
   '@ungap/structured-clone@1.3.0': {}
 
-<<<<<<< HEAD
-  '@vercel/analytics@1.5.0(next@14.2.16(react-dom@18.3.1(react@18.3.1))(react@18.3.1))(react@18.3.1)':
-=======
   '@vercel/analytics@1.5.0(next@14.2.32(react-dom@18.3.1(react@18.3.1))(react@18.3.1))(react@18.3.1)':
->>>>>>> 498b391d
     optionalDependencies:
       next: 14.2.32(react-dom@18.3.1(react@18.3.1))(react@18.3.1)
       react: 18.3.1
@@ -4358,23 +4328,18 @@
 
   escalade@3.2.0: {}
 
-<<<<<<< HEAD
   escape-string-regexp@5.0.0: {}
-=======
+
   esprima@4.0.1: {}
->>>>>>> 498b391d
 
   estree-util-is-identifier-name@3.0.0: {}
 
   eventemitter3@4.0.7: {}
 
-<<<<<<< HEAD
-=======
   extend-shallow@2.0.1:
     dependencies:
       is-extendable: 0.1.1
 
->>>>>>> 498b391d
   extend@3.0.2: {}
 
   fast-equals@5.2.2: {}
@@ -4500,11 +4465,8 @@
 
   is-decimal@2.0.1: {}
 
-<<<<<<< HEAD
-=======
   is-extendable@0.1.1: {}
 
->>>>>>> 498b391d
   is-hexadecimal@2.0.1: {}
 
   is-plain-obj@4.1.0: {}
@@ -4585,7 +4547,6 @@
 
   math-intrinsics@1.1.0: {}
 
-<<<<<<< HEAD
   mdast-util-find-and-replace@3.0.2:
     dependencies:
       '@types/mdast': 4.0.4
@@ -4593,8 +4554,6 @@
       unist-util-is: 6.0.0
       unist-util-visit-parents: 6.0.1
 
-=======
->>>>>>> 498b391d
   mdast-util-from-markdown@2.0.2:
     dependencies:
       '@types/mdast': 4.0.4
@@ -4612,7 +4571,6 @@
     transitivePeerDependencies:
       - supports-color
 
-<<<<<<< HEAD
   mdast-util-gfm-autolink-literal@2.0.1:
     dependencies:
       '@types/mdast': 4.0.4
@@ -4670,8 +4628,6 @@
     transitivePeerDependencies:
       - supports-color
 
-=======
->>>>>>> 498b391d
   mdast-util-mdx-expression@2.0.1:
     dependencies:
       '@types/estree-jsx': 1.0.5
@@ -4763,7 +4719,6 @@
       micromark-util-symbol: 2.0.1
       micromark-util-types: 2.0.2
 
-<<<<<<< HEAD
   micromark-extension-gfm-autolink-literal@2.1.0:
     dependencies:
       micromark-util-character: 2.1.1
@@ -4822,8 +4777,6 @@
       micromark-util-combine-extensions: 2.0.1
       micromark-util-types: 2.0.2
 
-=======
->>>>>>> 498b391d
   micromark-factory-destination@2.0.1:
     dependencies:
       micromark-util-character: 2.1.1
@@ -5213,7 +5166,6 @@
       tiny-invariant: 1.3.3
       victory-vendor: 36.9.2
 
-<<<<<<< HEAD
   remark-gfm@4.0.1:
     dependencies:
       '@types/mdast': 4.0.4
@@ -5225,8 +5177,6 @@
     transitivePeerDependencies:
       - supports-color
 
-=======
->>>>>>> 498b391d
   remark-parse@11.0.0:
     dependencies:
       '@types/mdast': 4.0.4
@@ -5244,15 +5194,12 @@
       unified: 11.0.5
       vfile: 6.0.3
 
-<<<<<<< HEAD
   remark-stringify@11.0.0:
     dependencies:
       '@types/mdast': 4.0.4
       mdast-util-to-markdown: 2.1.2
       unified: 11.0.5
 
-=======
->>>>>>> 498b391d
   resolve-pkg-maps@1.0.0: {}
 
   safer-buffer@2.1.2: {}
@@ -5288,11 +5235,8 @@
       character-entities-html4: 2.1.0
       character-entities-legacy: 3.0.0
 
-<<<<<<< HEAD
-=======
   strip-bom-string@1.0.0: {}
 
->>>>>>> 498b391d
   style-to-js@1.1.17:
     dependencies:
       style-to-object: 1.0.9
