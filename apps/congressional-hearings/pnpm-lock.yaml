--- conflicted
+++ resolved
@@ -133,14 +133,10 @@
         version: 8.5.1(react@18.3.1)
       geist:
         specifier: latest
-<<<<<<< HEAD
-        version: 1.5.1(next@14.2.16(react-dom@18.3.1(react@18.3.1))(react@18.3.1))
+        version: 1.5.1(next@14.2.32(react-dom@18.3.1(react@18.3.1))(react@18.3.1))
       gray-matter:
         specifier: ^4.0.3
         version: 4.0.3
-=======
-        version: 1.5.1(next@14.2.32(react-dom@18.3.1(react@18.3.1))(react@18.3.1))
->>>>>>> 36e822ec
       input-otp:
         specifier: 1.4.1
         version: 1.4.1(react-dom@18.3.1(react@18.3.1))(react@18.3.1)
@@ -3968,13 +3964,9 @@
     dependencies:
       '@types/node': 22.18.5
 
-<<<<<<< HEAD
   '@ungap/structured-clone@1.3.0': {}
 
-  '@vercel/analytics@1.5.0(next@14.2.16(react-dom@18.3.1(react@18.3.1))(react@18.3.1))(react@18.3.1)':
-=======
   '@vercel/analytics@1.5.0(next@14.2.32(react-dom@18.3.1(react@18.3.1))(react@18.3.1))(react@18.3.1)':
->>>>>>> 36e822ec
     optionalDependencies:
       next: 14.2.32(react-dom@18.3.1(react@18.3.1))(react@18.3.1)
       react: 18.3.1
