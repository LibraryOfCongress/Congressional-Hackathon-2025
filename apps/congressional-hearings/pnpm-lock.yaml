--- conflicted
+++ resolved
@@ -2236,13 +2236,11 @@
   resolve-pkg-maps@1.0.0:
     resolution: {integrity: sha512-seS2Tj26TBVOC2NIc2rOe2y2ZO7efxITtLZcGSOnHHNOQ7CkiUBfw0Iw2ck6xkIhPwLhKNLS8BO+hEpngQlqzw==}
 
-<<<<<<< HEAD
+  safer-buffer@2.1.2:
+      resolution: {integrity: sha512-YZo3K82SD7Riyi0E1EQPojLz7kpepnSQI9IyPbHHg1XXXevb5dJI7tpyN2ADxGcQbHG7vcyRHk0cbwqcQriUtg==}
+
   sax@1.4.1:
     resolution: {integrity: sha512-+aWOz7yVScEGoKNd4PA10LZ8sk0A/z5+nXQG5giUO5rprX9jgYsTdov9qCchZiPIZezbZH+jRut8nPodFAX4Jg==}
-=======
-  safer-buffer@2.1.2:
-    resolution: {integrity: sha512-YZo3K82SD7Riyi0E1EQPojLz7kpepnSQI9IyPbHHg1XXXevb5dJI7tpyN2ADxGcQbHG7vcyRHk0cbwqcQriUtg==}
->>>>>>> 93a7c0d3
 
   scheduler@0.23.2:
     resolution: {integrity: sha512-UOShsPwz7NrMUqhR6t0hWjFduvOzbtv7toDH1/hIrfRNIDBnnBWd0CwJTGvTpngVlmwGCdP9/Zl/tVrDqcuYzQ==}
@@ -2366,7 +2364,6 @@
   victory-vendor@36.9.2:
     resolution: {integrity: sha512-PnpQQMuxlwYdocC8fIJqVXvkeViHYzotI+NJrCuav0ZYFoq912ZHBk3mCeuj+5/VpodOjPe1z0Fk2ihgzlXqjQ==}
 
-<<<<<<< HEAD
   xml2js@0.6.2:
     resolution: {integrity: sha512-T4rieHaC1EXcES0Kxxj4JWgaUQHDk+qwHcYOCFHfiwKz7tOVPLq7Hjq9dM1WCMhylqMEfP7hMcOIChvotiZegA==}
     engines: {node: '>=4.0.0'}
@@ -2374,7 +2371,7 @@
   xmlbuilder@11.0.1:
     resolution: {integrity: sha512-fDlsI/kFEx7gLvbecc0/ohLG50fugQp8ryHzMTuW9vSa1GJ0XYWKnhsUx7oie3G98+r56aTQIUB4kht42R3JvA==}
     engines: {node: '>=4.0'}
-=======
+
   webidl-conversions@3.0.1:
     resolution: {integrity: sha512-2JAn3z8AR6rjK8Sm8orRC0h/bcl/DqL7tRPdGZ4I1CjdF+EaMLmYxBHyXuKL849eucPFhvBoxMsflfOb8kxaeQ==}
 
@@ -2400,7 +2397,6 @@
         optional: true
       utf-8-validate:
         optional: true
->>>>>>> 93a7c0d3
 
   xtend@4.0.2:
     resolution: {integrity: sha512-LKYU1iAXJXUgAXn9URjiu+MWhyUXHsvfp7mcuYm9dSUKK0/CjtrUwFAxD82/mCWbtLsGjFIad0wIsod4zrTAEQ==}
@@ -4310,11 +4306,9 @@
 
   resolve-pkg-maps@1.0.0: {}
 
-<<<<<<< HEAD
   sax@1.4.1: {}
-=======
+
   safer-buffer@2.1.2: {}
->>>>>>> 93a7c0d3
 
   scheduler@0.23.2:
     dependencies:
@@ -4427,14 +4421,13 @@
       d3-time: 3.1.0
       d3-timer: 3.0.1
 
-<<<<<<< HEAD
   xml2js@0.6.2:
     dependencies:
       sax: 1.4.1
       xmlbuilder: 11.0.1
 
   xmlbuilder@11.0.1: {}
-=======
+
   webidl-conversions@3.0.1: {}
 
   whatwg-encoding@3.1.1:
@@ -4449,7 +4442,6 @@
       webidl-conversions: 3.0.1
 
   ws@8.18.3: {}
->>>>>>> 93a7c0d3
 
   xtend@4.0.2: {}
 
