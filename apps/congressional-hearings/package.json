{
  "name": "congressional-hearings",
  "version": "0.1.0",
  "private": true,
  "scripts": {
    "build": "next build",
    "dev": "next dev",
    "lint": "next lint",
    "start": "next start",
    "convert-single-hearing": "tsx scripts/convert-single-hearing.ts",
    "convert-recent-hearings": "tsx scripts/convert-recent-hearings.ts"
  },
  "dependencies": {
    "@hookform/resolvers": "^3.10.0",
    "@pinecone-database/pinecone": "^6.1.2",
    "@radix-ui/react-accordion": "1.2.2",
    "@radix-ui/react-alert-dialog": "1.1.4",
    "@radix-ui/react-aspect-ratio": "1.1.1",
    "@radix-ui/react-avatar": "1.1.2",
    "@radix-ui/react-checkbox": "latest",
    "@radix-ui/react-collapsible": "1.1.2",
    "@radix-ui/react-context-menu": "2.2.4",
    "@radix-ui/react-dialog": "latest",
    "@radix-ui/react-dropdown-menu": "2.1.4",
    "@radix-ui/react-hover-card": "1.1.4",
    "@radix-ui/react-label": "latest",
    "@radix-ui/react-menubar": "1.1.4",
    "@radix-ui/react-navigation-menu": "1.2.3",
    "@radix-ui/react-popover": "1.1.4",
    "@radix-ui/react-progress": "1.1.1",
    "@radix-ui/react-radio-group": "1.2.2",
    "@radix-ui/react-scroll-area": "latest",
    "@radix-ui/react-select": "latest",
    "@radix-ui/react-separator": "latest",
    "@radix-ui/react-slider": "1.2.2",
    "@radix-ui/react-slot": "1.1.1",
    "@radix-ui/react-switch": "1.1.2",
    "@radix-ui/react-tabs": "latest",
    "@radix-ui/react-toast": "1.2.4",
    "@radix-ui/react-toggle": "1.1.1",
    "@radix-ui/react-toggle-group": "1.1.1",
    "@radix-ui/react-tooltip": "1.1.6",
<<<<<<< HEAD
    "@supabase/supabase-js": "^2.57.4",
=======
    "@types/pg": "^8.15.5",
>>>>>>> 7929f8e9
    "@vercel/analytics": "latest",
    "autoprefixer": "^10.4.20",
    "axios": "^1.12.2",
    "cheerio": "^1.1.2",
    "class-variance-authority": "^0.7.1",
    "clsx": "^2.1.1",
    "cmdk": "1.0.4",
    "date-fns": "4.1.0",
    "dotenv": "^17.2.2",
    "embla-carousel-react": "8.5.1",
    "geist": "latest",
    "input-otp": "1.4.1",
    "lucide-react": "^0.454.0",
    "next": "14.2.16",
    "next-themes": "^0.4.6",
<<<<<<< HEAD
    "pdf-parse": "^1.1.1",
=======
    "openai": "^5.20.3",
    "pg": "^8.16.3",
>>>>>>> 7929f8e9
    "react": "^18",
    "react-day-picker": "9.8.0",
    "react-dom": "^18",
    "react-hook-form": "^7.60.0",
    "react-resizable-panels": "^2.1.7",
    "recharts": "2.15.4",
    "sonner": "^1.7.4",
    "tailwind-merge": "^2.5.5",
    "tailwindcss-animate": "^1.0.7",
    "vaul": "^0.9.9",
    "zod": "3.25.67"
  },
  "devDependencies": {
    "@tailwindcss/postcss": "^4.1.9",
    "@types/node": "^22",
    "@types/pdf-parse": "^1.1.5",
    "@types/react": "^18",
    "@types/react-dom": "^18",
    "postcss": "^8.5",
    "tailwindcss": "^4.1.9",
    "tsx": "^4.20.5",
    "tw-animate-css": "1.3.3",
    "typescript": "^5"
  },
  "packageManager": "pnpm@10.11.0"
}<|MERGE_RESOLUTION|>--- conflicted
+++ resolved
@@ -40,11 +40,8 @@
     "@radix-ui/react-toggle": "1.1.1",
     "@radix-ui/react-toggle-group": "1.1.1",
     "@radix-ui/react-tooltip": "1.1.6",
-<<<<<<< HEAD
     "@supabase/supabase-js": "^2.57.4",
-=======
     "@types/pg": "^8.15.5",
->>>>>>> 7929f8e9
     "@vercel/analytics": "latest",
     "autoprefixer": "^10.4.20",
     "axios": "^1.12.2",
@@ -60,12 +57,9 @@
     "lucide-react": "^0.454.0",
     "next": "14.2.16",
     "next-themes": "^0.4.6",
-<<<<<<< HEAD
+    "openai": "^5.20.3",
     "pdf-parse": "^1.1.1",
-=======
-    "openai": "^5.20.3",
     "pg": "^8.16.3",
->>>>>>> 7929f8e9
     "react": "^18",
     "react-day-picker": "9.8.0",
     "react-dom": "^18",
